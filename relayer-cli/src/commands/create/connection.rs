--- conflicted
+++ resolved
@@ -116,21 +116,11 @@
         let height = Height::new(chain_a.id().version(), 0);
         let chain_b_id = match chain_a.query_client_state(client_a_id, height) {
             Ok(cs) => cs.chain_id(),
-<<<<<<< HEAD
-            Err(e) => {
-                return Output::error(format!(
-                    "failed while querying client '{}' on chain '{}' with error: {}",
-                    client_a_id, self.chain_a_id, e
-                ))
-                .exit()
-            }
-=======
             Err(e) => Output::error(format!(
-                "Failed while querying client '{}' on chain '{}' with error: {}",
+                "gailed while querying client '{}' on chain '{}' with error: {}",
                 client_a_id, self.chain_a_id, e
             ))
             .exit(),
->>>>>>> beaa2aec
         };
 
         // Validate & spawn runtime for chain_b.
