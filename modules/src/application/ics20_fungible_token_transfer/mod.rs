--- conflicted
+++ resolved
@@ -1,11 +1,7 @@
 //! ICS 20: IBC Transfer implementation
 pub mod context;
 pub mod error;
-<<<<<<< HEAD
-pub mod events;
+//pub mod events;
 pub mod handler;
 pub mod msgs;
-pub mod relay_application_logic;
-=======
-pub mod msgs;
->>>>>>> e4557812
+pub mod relay_application_logic;