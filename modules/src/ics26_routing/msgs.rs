use crate::{application::ics20_fungible_token_transfer::msgs::transfer::MsgTransfer, ics02_client::msgs::ClientMsg};
use crate::ics03_connection::msgs::ConnectionMsg;
use crate::ics04_channel::msgs::ChannelMsg;

/// Enumeration of all messages that the local ICS26 module is capable of routing.
#[derive(Clone, Debug)]
<<<<<<< HEAD
pub enum ICS26Envelope {
    ICS2Msg(ClientMsg),
    ICS3Msg(ConnectionMsg),
    ICS4Msg(ChannelMsg),
    ICS20Msg(MsgTransfer),
=======
pub enum Ics26Envelope {
    Ics2Msg(ClientMsg),
    Ics3Msg(ConnectionMsg),
    Ics4Msg(ChannelMsg),
>>>>>>> e4557812
}<|MERGE_RESOLUTION|>--- conflicted
+++ resolved
@@ -4,16 +4,9 @@
 
 /// Enumeration of all messages that the local ICS26 module is capable of routing.
 #[derive(Clone, Debug)]
-<<<<<<< HEAD
-pub enum ICS26Envelope {
-    ICS2Msg(ClientMsg),
-    ICS3Msg(ConnectionMsg),
-    ICS4Msg(ChannelMsg),
-    ICS20Msg(MsgTransfer),
-=======
 pub enum Ics26Envelope {
     Ics2Msg(ClientMsg),
     Ics3Msg(ConnectionMsg),
     Ics4Msg(ChannelMsg),
->>>>>>> e4557812
+    Ics20Msg(MsgTransfer),
 }