pub mod modelator;
pub mod step;

use ibc::ics02_client::client_def::{AnyClientState, AnyConsensusState, AnyHeader};
use ibc::ics02_client::client_type::ClientType;
use ibc::ics02_client::error::Kind as ICS02ErrorKind;
use ibc::ics02_client::msgs::create_client::MsgCreateAnyClient;
use ibc::ics02_client::msgs::update_client::MsgUpdateAnyClient;
use ibc::ics02_client::msgs::ClientMsg;
<<<<<<< HEAD
use ibc::ics03_connection::connection::Counterparty;
use ibc::ics03_connection::error::Kind as ICS03ErrorKind;
use ibc::ics03_connection::msgs::conn_open_ack::MsgConnectionOpenAck;
use ibc::ics03_connection::msgs::conn_open_init::MsgConnectionOpenInit;
use ibc::ics03_connection::msgs::conn_open_try::MsgConnectionOpenTry;
use ibc::ics03_connection::msgs::ConnectionMsg;
use ibc::ics03_connection::version::Version;
use ibc::ics18_relayer::context::ICS18Context;
=======
use ibc::ics18_relayer::context::Ics18Context;
>>>>>>> b1115a98
use ibc::ics18_relayer::error::{Error as ICS18Error, Kind as ICS18ErrorKind};
use ibc::ics23_commitment::commitment::{CommitmentPrefix, CommitmentProofBytes};
use ibc::ics24_host::identifier::{ChainId, ClientId, ConnectionId};
use ibc::ics26_routing::error::{Error as ICS26Error, Kind as ICS26ErrorKind};
use ibc::ics26_routing::msgs::Ics26Envelope;
use ibc::mock::client_state::{MockClientState, MockConsensusState};
use ibc::mock::context::MockContext;
use ibc::mock::header::MockHeader;
use ibc::mock::host::HostType;
use ibc::proofs::{ConsensusProof, Proofs};
use ibc::Height;
use std::collections::HashMap;
use std::error::Error;
use std::fmt::{Debug, Display};
use step::{Action, ActionOutcome, Chain, Step};
use tendermint::account::Id as AccountId;

#[derive(Debug)]
pub struct IBCTestExecutor {
    // mapping from chain identifier to its context
    contexts: HashMap<ChainId, MockContext>,
}

impl IBCTestExecutor {
    pub fn new() -> Self {
        Self {
            contexts: Default::default(),
        }
    }

    /// Create a `MockContext` for a given `chain_id`.
    /// Panic if a context for `chain_id` already exists.
    pub fn init_chain_context(&mut self, chain_id: String, initial_height: u64) {
        let chain_id = Self::chain_id(chain_id);
        // never GC blocks
        let max_history_size = usize::MAX;
        let ctx = MockContext::new(
            chain_id.clone(),
            HostType::Mock,
            max_history_size,
            Height::new(Self::revision(), initial_height),
        );
        assert!(self.contexts.insert(chain_id, ctx).is_none());
    }

    /// Returns a reference to the `MockContext` of a given `chain_id`.
    /// Panic if the context for `chain_id` is not found.
    pub fn chain_context(&self, chain_id: String) -> &MockContext {
        self.contexts
            .get(&Self::chain_id(chain_id))
            .expect("chain context should have been initialized")
    }

    /// Returns a mutable reference to the `MockContext` of a given `chain_id`.
    /// Panic if the context for `chain_id` is not found.
    pub fn chain_context_mut(&mut self, chain_id: String) -> &mut MockContext {
        self.contexts
            .get_mut(&Self::chain_id(chain_id))
            .expect("chain context should have been initialized")
    }

    pub fn extract_handler_error_kind<K>(ics18_result: Result<(), ICS18Error>) -> K
    where
        K: Clone + Debug + Display + Into<anomaly::BoxError> + 'static,
    {
        let ics18_error = ics18_result.expect_err("ICS18 error expected");
        assert!(matches!(
            ics18_error.kind(),
            ICS18ErrorKind::TransactionFailed
        ));
        let ics26_error = ics18_error
            .source()
            .expect("expected source in ICS18 error")
            .downcast_ref::<ICS26Error>()
            .expect("ICS18 source should be an ICS26 error");
        assert!(matches!(
            ics26_error.kind(),
            ICS26ErrorKind::HandlerRaisedError,
        ));
        ics26_error
            .source()
            .expect("expected source in ICS26 error")
            .downcast_ref::<anomaly::Error<K>>()
            .expect("ICS26 source should be an handler error")
            .kind()
            .clone()
    }

    pub fn chain_id(chain_id: String) -> ChainId {
        ChainId::new(chain_id, Self::revision())
    }

    pub fn revision() -> u64 {
        0
    }

    pub fn version() -> Version {
        Version::default()
    }

    pub fn versions() -> Vec<Version> {
        vec![Self::version()]
    }

    pub fn client_id(client_id: u64) -> ClientId {
        ClientId::new(ClientType::Mock, client_id)
            .expect("it should be possible to create the client identifier")
    }

    pub fn connection_id(connection_id: u64) -> ConnectionId {
        ConnectionId::new(connection_id)
            .expect("it should be possible to create the connection identifier")
    }

    pub fn height(height: u64) -> Height {
        Height::new(Self::revision(), height)
    }

    pub fn mock_header(height: u64) -> MockHeader {
        MockHeader(Self::height(height))
    }

    pub fn header(height: u64) -> AnyHeader {
        AnyHeader::Mock(Self::mock_header(height))
    }

    pub fn client_state(height: u64) -> AnyClientState {
        AnyClientState::Mock(MockClientState(Self::mock_header(height)))
    }

    pub fn consensus_state(height: u64) -> AnyConsensusState {
        AnyConsensusState::Mock(MockConsensusState(Self::mock_header(height)))
    }

    pub fn signer() -> AccountId {
        AccountId::new([0; 20])
    }

    pub fn counterparty(client_id: u64, connection_id: Option<u64>) -> Counterparty {
        let client_id = Self::client_id(client_id);
        let connection_id = connection_id.map(|connection_id| Self::connection_id(connection_id));
        let prefix = Self::commitment_prefix();
        Counterparty::new(client_id, connection_id, prefix)
    }

    pub fn delay_period() -> u64 {
        0
    }

    pub fn commitment_prefix() -> CommitmentPrefix {
        vec![0].into()
    }

    pub fn commitment_proof_bytes() -> CommitmentProofBytes {
        vec![0].into()
    }

    pub fn consensus_proof(height: u64) -> ConsensusProof {
        let consensus_proof = Self::commitment_proof_bytes();
        let consensus_height = Self::height(height);
        ConsensusProof::new(consensus_proof, consensus_height)
            .expect("it should be possible to create the consensus proof")
    }

    pub fn proofs(height: u64) -> Proofs {
        let object_proof = Self::commitment_proof_bytes();
        let client_proof = None;
        let consensus_proof = Some(Self::consensus_proof(height));
        let other_proof = None;
        let height = Self::height(height);
        Proofs::new(
            object_proof,
            client_proof,
            consensus_proof,
            other_proof,
            height,
        )
        .expect("it should be possible to create the proofs")
    }

    /// Check that chain heights match the ones in the model.
    pub fn validate_chains(&self) -> bool {
        self.contexts.values().all(|ctx| ctx.validate().is_ok())
    }

    /// Check that chain heights match the ones in the model.
    pub fn check_chain_heights(&self, chains: HashMap<String, Chain>) -> bool {
        chains.into_iter().all(|(chain_id, chain)| {
            let ctx = self.chain_context(chain_id);
            ctx.query_latest_height() == Self::height(chain.height)
        })
    }

    pub fn apply(&mut self, action: Action) -> Result<(), ICS18Error> {
        match action {
            Action::None => panic!("unexpected action type"),
            Action::ICS02CreateClient {
                chain_id,
                client_state,
                consensus_state,
            } => {
                // get chain's context
                let ctx = self.chain_context_mut(chain_id);

                // create ICS26 message and deliver it
<<<<<<< HEAD
                let msg = ICS26Envelope::ICS2Msg(ClientMsg::CreateClient(MsgCreateAnyClient {
                    client_state: Self::client_state(client_state),
                    consensus_state: Self::consensus_state(consensus_state),
=======
                let msg = Ics26Envelope::Ics2Msg(ClientMsg::CreateClient(MsgCreateAnyClient {
                    client_state: Self::client_state(client_height),
                    consensus_state: Self::consensus_state(client_height),
>>>>>>> b1115a98
                    signer: Self::signer(),
                }));
                ctx.deliver(msg)
            }
            Action::ICS02UpdateClient {
                chain_id,
                client_id,
                header,
            } => {
                // get chain's context
                let ctx = self.chain_context_mut(chain_id);

                // create ICS26 message and deliver it
                let msg = Ics26Envelope::Ics2Msg(ClientMsg::UpdateClient(MsgUpdateAnyClient {
                    client_id: Self::client_id(client_id),
                    header: Self::header(header),
                    signer: Self::signer(),
                }));
                ctx.deliver(msg)
            }
            Action::ICS03ConnectionOpenInit {
                chain_id,
                client_id,
                counterparty_chain_id: _,
                counterparty_client_id,
            } => {
                // get chain's context
                let ctx = self.chain_context_mut(chain_id);

                // create ICS26 message and deliver it
                let msg = ICS26Envelope::ICS3Msg(ConnectionMsg::ConnectionOpenInit(
                    MsgConnectionOpenInit {
                        client_id: Self::client_id(client_id),
                        counterparty: Self::counterparty(counterparty_client_id, None),
                        version: Self::version(),
                        delay_period: Self::delay_period(),
                        signer: Self::signer(),
                    },
                ));
                ctx.deliver(msg)
            }
            Action::ICS03ConnectionOpenTry {
                chain_id,
                previous_connection_id,
                client_id,
                client_state,
                counterparty_chain_id: _,
                counterparty_client_id,
                counterparty_connection_id,
            } => {
                // get chain's context
                let ctx = self.chain_context_mut(chain_id);

                // create ICS26 message and deliver it
                let msg = ICS26Envelope::ICS3Msg(ConnectionMsg::ConnectionOpenTry(Box::new(
                    MsgConnectionOpenTry {
                        previous_connection_id: previous_connection_id.map(Self::connection_id),
                        client_id: Self::client_id(client_id),
                        // TODO: is this ever needed?
                        client_state: None,
                        counterparty: Self::counterparty(
                            counterparty_client_id,
                            Some(counterparty_connection_id),
                        ),
                        counterparty_versions: Self::versions(),
                        proofs: Self::proofs(client_state),
                        delay_period: Self::delay_period(),
                        signer: Self::signer(),
                    },
                )));
                ctx.deliver(msg)
            }
            Action::ICS03ConnectionOpenAck {
                chain_id,
                connection_id,
                client_state,
                counterparty_chain_id: _,
                counterparty_connection_id,
            } => {
                // get chain's context
                let ctx = self.chain_context_mut(chain_id);

                // create ICS26 message and deliver it
                let msg = ICS26Envelope::ICS3Msg(ConnectionMsg::ConnectionOpenAck(Box::new(
                    MsgConnectionOpenAck {
                        connection_id: Self::connection_id(connection_id),
                        // TODO: the following should not be an option
                        counterparty_connection_id: Some(Self::connection_id(
                            counterparty_connection_id,
                        )),
                        // TODO: is this ever needed?
                        client_state: None,
                        proofs: Self::proofs(client_state),
                        version: Self::version(),
                        signer: Self::signer(),
                    },
                )));
                ctx.deliver(msg)
            }
        }
    }
}

impl modelator::TestExecutor<Step> for IBCTestExecutor {
    fn initial_step(&mut self, step: Step) -> bool {
        assert_eq!(step.action, Action::None, "unexpected action type");
        assert_eq!(
            step.action_outcome,
            ActionOutcome::None,
            "unexpected action outcome"
        );
        // initiliaze all chains
        for (chain_id, chain) in step.chains {
            self.init_chain_context(chain_id, chain.height);
        }
        true
    }

    fn next_step(&mut self, step: Step) -> bool {
        let result = self.apply(step.action);
        println!("{:?}", result);
        let outcome_matches = match step.action_outcome {
            ActionOutcome::None => panic!("unexpected action outcome"),
            ActionOutcome::ICS02CreateOK => result.is_ok(),
            ActionOutcome::ICS02UpdateOK => result.is_ok(),
            ActionOutcome::ICS02ClientNotFound => matches!(
                Self::extract_handler_error_kind::<ICS02ErrorKind>(result),
                ICS02ErrorKind::ClientNotFound(_)
            ),
            ActionOutcome::ICS02HeaderVerificationFailure => matches!(
                Self::extract_handler_error_kind::<ICS02ErrorKind>(result),
                ICS02ErrorKind::HeaderVerificationFailure
            ),
            ActionOutcome::ICS03ConnectionOpenInitOK => result.is_ok(),
            ActionOutcome::ICS03MissingClient => matches!(
                Self::extract_handler_error_kind::<ICS03ErrorKind>(result),
                ICS03ErrorKind::MissingClient(_)
            ),
            ActionOutcome::ICS03ConnectionOpenTryOK => result.is_ok(),
            ActionOutcome::ICS03InvalidConsensusHeight => matches!(
                Self::extract_handler_error_kind::<ICS03ErrorKind>(result),
                ICS03ErrorKind::InvalidConsensusHeight(_, _)
            ),
            ActionOutcome::ICS03ConnectionNotFound => matches!(
                Self::extract_handler_error_kind::<ICS03ErrorKind>(result),
                ICS03ErrorKind::ConnectionNotFound(_)
            ),
            ActionOutcome::ICS03ConnectionMismatch => matches!(
                Self::extract_handler_error_kind::<ICS03ErrorKind>(result),
                ICS03ErrorKind::ConnectionMismatch(_)
            ),
            ActionOutcome::ICS03MissingClientConsensusState => matches!(
                Self::extract_handler_error_kind::<ICS03ErrorKind>(result),
                ICS03ErrorKind::MissingClientConsensusState(_, _)
            ),
            ActionOutcome::ICS03InvalidProof => matches!(
                Self::extract_handler_error_kind::<ICS03ErrorKind>(result),
                ICS03ErrorKind::InvalidProof
            ),
        };
        // also check the state of chains
        outcome_matches && self.validate_chains() && self.check_chain_heights(step.chains)
    }
}<|MERGE_RESOLUTION|>--- conflicted
+++ resolved
@@ -7,7 +7,6 @@
 use ibc::ics02_client::msgs::create_client::MsgCreateAnyClient;
 use ibc::ics02_client::msgs::update_client::MsgUpdateAnyClient;
 use ibc::ics02_client::msgs::ClientMsg;
-<<<<<<< HEAD
 use ibc::ics03_connection::connection::Counterparty;
 use ibc::ics03_connection::error::Kind as ICS03ErrorKind;
 use ibc::ics03_connection::msgs::conn_open_ack::MsgConnectionOpenAck;
@@ -15,10 +14,7 @@
 use ibc::ics03_connection::msgs::conn_open_try::MsgConnectionOpenTry;
 use ibc::ics03_connection::msgs::ConnectionMsg;
 use ibc::ics03_connection::version::Version;
-use ibc::ics18_relayer::context::ICS18Context;
-=======
 use ibc::ics18_relayer::context::Ics18Context;
->>>>>>> b1115a98
 use ibc::ics18_relayer::error::{Error as ICS18Error, Kind as ICS18ErrorKind};
 use ibc::ics23_commitment::commitment::{CommitmentPrefix, CommitmentProofBytes};
 use ibc::ics24_host::identifier::{ChainId, ClientId, ConnectionId};
@@ -224,15 +220,9 @@
                 let ctx = self.chain_context_mut(chain_id);
 
                 // create ICS26 message and deliver it
-<<<<<<< HEAD
-                let msg = ICS26Envelope::ICS2Msg(ClientMsg::CreateClient(MsgCreateAnyClient {
+                let msg = Ics26Envelope::Ics2Msg(ClientMsg::CreateClient(MsgCreateAnyClient {
                     client_state: Self::client_state(client_state),
                     consensus_state: Self::consensus_state(consensus_state),
-=======
-                let msg = Ics26Envelope::Ics2Msg(ClientMsg::CreateClient(MsgCreateAnyClient {
-                    client_state: Self::client_state(client_height),
-                    consensus_state: Self::consensus_state(client_height),
->>>>>>> b1115a98
                     signer: Self::signer(),
                 }));
                 ctx.deliver(msg)
@@ -263,7 +253,7 @@
                 let ctx = self.chain_context_mut(chain_id);
 
                 // create ICS26 message and deliver it
-                let msg = ICS26Envelope::ICS3Msg(ConnectionMsg::ConnectionOpenInit(
+                let msg = Ics26Envelope::Ics3Msg(ConnectionMsg::ConnectionOpenInit(
                     MsgConnectionOpenInit {
                         client_id: Self::client_id(client_id),
                         counterparty: Self::counterparty(counterparty_client_id, None),
@@ -287,7 +277,7 @@
                 let ctx = self.chain_context_mut(chain_id);
 
                 // create ICS26 message and deliver it
-                let msg = ICS26Envelope::ICS3Msg(ConnectionMsg::ConnectionOpenTry(Box::new(
+                let msg = Ics26Envelope::Ics3Msg(ConnectionMsg::ConnectionOpenTry(Box::new(
                     MsgConnectionOpenTry {
                         previous_connection_id: previous_connection_id.map(Self::connection_id),
                         client_id: Self::client_id(client_id),
@@ -316,7 +306,7 @@
                 let ctx = self.chain_context_mut(chain_id);
 
                 // create ICS26 message and deliver it
-                let msg = ICS26Envelope::ICS3Msg(ConnectionMsg::ConnectionOpenAck(Box::new(
+                let msg = Ics26Envelope::Ics3Msg(ConnectionMsg::ConnectionOpenAck(Box::new(
                     MsgConnectionOpenAck {
                         connection_id: Self::connection_id(connection_id),
                         // TODO: the following should not be an option
