--- conflicted
+++ resolved
@@ -35,13 +35,8 @@
 bytes = { version = "1.1.0", default-features = false }
 safe-regex = { version = "0.2.4", default-features = false }
 subtle-encoding = { version = "0.5", default-features = false }
-<<<<<<< HEAD
 sha2 = { version = "0.9.8", default-features = false }
-flex-error = { version = "0.4.3", default-features = false }
-=======
-sha2 = { version = "0.9.8", default-features = false, optional = true }
 flex-error = { version = "0.4.4", default-features = false }
->>>>>>> 69e3c4c9
 
 [dependencies.tendermint]
 version = "=0.23.0-internal"
