use std::{sync::Arc, thread};

use crossbeam_channel as channel;
// FIXME: the handle should not depend on tendermint-specific types
use tendermint::account::Id as AccountId;
use tokio::runtime::Runtime as TokioRuntime;

use ibc::ics02_client::client_consensus::{AnyConsensusState, ConsensusState};
use ibc::ics02_client::client_header::AnyHeader;
use ibc::ics02_client::client_state::{AnyClientState, ClientState};
use ibc::ics04_channel::packet::{PacketMsgType, Sequence};
use ibc::query::QueryTxRequest;
use ibc::{
<<<<<<< HEAD
    events::IBCEvent,
    ics02_client::client_header::Header,
=======
    events::IbcEvent,
    ics02_client::{
        client_def::{AnyClientState, AnyConsensusState, AnyHeader},
        header::Header,
        state::{ClientState, ConsensusState},
    },
>>>>>>> d3d49be4
    ics03_connection::connection::ConnectionEnd,
    ics03_connection::version::Version,
    ics04_channel::channel::ChannelEnd,
    ics23_commitment::commitment::CommitmentPrefix,
    ics24_host::identifier::ChannelId,
    ics24_host::identifier::PortId,
    ics24_host::identifier::{ClientId, ConnectionId},
    proofs::Proofs,
    Height,
};
use ibc_proto::ibc::core::channel::v1::{
    PacketState, QueryNextSequenceReceiveRequest, QueryPacketAcknowledgementsRequest,
    QueryPacketCommitmentsRequest, QueryUnreceivedAcksRequest, QueryUnreceivedPacketsRequest,
};
use ibc_proto::ibc::core::commitment::v1::MerkleProof;

use crate::{
    config::ChainConfig,
    connection::ConnectionMsgType,
    error::{Error, Kind},
    event::{bus::EventBus, monitor::EventBatch},
    keyring::store::KeyEntry,
    light_client::LightClient,
};

use super::{
    handle::{ChainHandle, ChainRequest, ProdChainHandle, ReplyTo, Subscription},
    Chain,
};

pub struct Threads {
    pub light_client: Option<thread::JoinHandle<()>>,
    pub chain_runtime: thread::JoinHandle<()>,
    pub event_monitor: Option<thread::JoinHandle<()>>,
}

pub struct ChainRuntime<C: Chain> {
    /// The specific chain this runtime runs against
    chain: C,

    /// The sender side of a channel to this runtime. Any `ChainHandle` can use this to send
    /// chain requests to this runtime
    request_sender: channel::Sender<ChainRequest>,

    /// The receiving side of a channel to this runtime. The runtime consumes chain requests coming
    /// in through this channel.
    request_receiver: channel::Receiver<ChainRequest>,

    /// An event bus, for broadcasting events that this runtime receives (via `event_receiver`) to subscribers
    event_bus: EventBus<Arc<EventBatch>>,

    /// Receiver channel from the event bus
    event_receiver: channel::Receiver<EventBatch>,

    /// A handle to the light client
    light_client: Box<dyn LightClient<C>>,

    #[allow(dead_code)]
    rt: Arc<TokioRuntime>, // Making this future-proof, so we keep the runtime around.
}

impl<C: Chain + Send + 'static> ChainRuntime<C> {
    /// Spawns a new runtime for a specific Chain implementation.
    pub fn spawn(config: ChainConfig) -> Result<(Box<dyn ChainHandle>, Threads), Error> {
        let rt = Arc::new(TokioRuntime::new().map_err(|e| Kind::Io.context(e))?);

        // Similar to `from_config`.
        let chain = C::bootstrap(config, rt.clone())?;

        // Start the light client
        let (light_client_handler, light_client_thread) = chain.init_light_client()?;

        // Start the event monitor
        let (event_receiver, event_monitor_thread) = chain.init_event_monitor(rt.clone())?;

        // Instantiate & spawn the runtime
        let (handle, runtime_thread) = Self::init(chain, light_client_handler, event_receiver, rt);

        let threads = Threads {
            light_client: light_client_thread,
            chain_runtime: runtime_thread,
            event_monitor: event_monitor_thread,
        };

        Ok((handle, threads))
    }

    /// Initializes a runtime for a given chain, and spawns the associated thread
    fn init(
        chain: C,
        light_client: Box<dyn LightClient<C>>,
        event_receiver: channel::Receiver<EventBatch>,
        rt: Arc<TokioRuntime>,
    ) -> (Box<dyn ChainHandle>, thread::JoinHandle<()>) {
        let chain_runtime = Self::new(chain, light_client, event_receiver, rt);

        // Get a handle to the runtime
        let handle = chain_runtime.handle();

        // Spawn the runtime & return
        let thread = thread::spawn(move || chain_runtime.run().unwrap());

        (handle, thread)
    }

    /// Basic constructor
    fn new(
        chain: C,
        light_client: Box<dyn LightClient<C>>,
        event_receiver: channel::Receiver<EventBatch>,
        rt: Arc<TokioRuntime>,
    ) -> Self {
        let (request_sender, request_receiver) = channel::unbounded::<ChainRequest>();

        Self {
            rt,
            chain,
            request_sender,
            request_receiver,
            event_bus: EventBus::new(),
            event_receiver,
            light_client,
        }
    }

    pub fn handle(&self) -> Box<dyn ChainHandle> {
        let chain_id = self.chain.id().clone();
        let sender = self.request_sender.clone();

        Box::new(ProdChainHandle::new(chain_id, sender))
    }

    fn run(mut self) -> Result<(), Error> {
        loop {
            channel::select! {
                recv(self.event_receiver) -> event_batch => {
                    if let Ok(event_batch) = event_batch {
                        self.event_bus
                            .broadcast(Arc::new(event_batch))
                            .map_err(|e| Kind::Channel.context(e))?;
                    } else {
                        // TODO: Handle error
                    }
                },
                recv(self.request_receiver) -> event => {
                    match event {
                        Ok(ChainRequest::Terminate { reply_to }) => {
                            reply_to.send(Ok(())).map_err(|_| Kind::Channel)?;
                            break;
                        }

                        Ok(ChainRequest::Subscribe { reply_to }) => {
                            self.subscribe(reply_to)?
                        },

                        Ok(ChainRequest::SendMsgs { proto_msgs, reply_to }) => {
                            self.send_msgs(proto_msgs, reply_to)?
                        },

                        Ok(ChainRequest::GetMinimalSet { from, to, reply_to }) => {
                            self.get_minimal_set(from, to, reply_to)?
                        }

                        Ok(ChainRequest::Signer { reply_to }) => {
                            self.get_signer(reply_to)?
                        }

                        Ok(ChainRequest::Key { reply_to }) => {
                            self.get_key(reply_to)?
                        }

                        Ok(ChainRequest::ModuleVersion { port_id, reply_to }) => {
                            self.module_version(port_id, reply_to)?
                        }

                        Ok(ChainRequest::BuildHeader { trusted_height, target_height, reply_to }) => {
                            self.build_header(trusted_height, target_height, reply_to)?
                        }

                        Ok(ChainRequest::BuildClientState { height, reply_to }) => {
                            self.build_client_state(height, reply_to)?
                        }

                        Ok(ChainRequest::BuildConsensusState { height, reply_to }) => {
                            self.build_consensus_state(height, reply_to)?
                        }

                        Ok(ChainRequest::BuildConnectionProofsAndClientState { message_type, connection_id, client_id, height, reply_to }) => {
                            self.build_connection_proofs_and_client_state(message_type, connection_id, client_id, height, reply_to)?
                        },

                        Ok(ChainRequest::BuildChannelProofs { port_id, channel_id, height, reply_to }) => {
                            self.build_channel_proofs(port_id, channel_id, height, reply_to)?
                        },

                        Ok(ChainRequest::QueryLatestHeight { reply_to }) => {
                            self.query_latest_height(reply_to)?
                        }

                        Ok(ChainRequest::QueryClientState { client_id, height, reply_to }) => {
                            self.query_client_state(client_id, height, reply_to)?
                        },

                        Ok(ChainRequest::QueryCommitmentPrefix { reply_to }) => {
                            self.query_commitment_prefix(reply_to)?
                        },

                        Ok(ChainRequest::QueryCompatibleVersions { reply_to }) => {
                            self.query_compatible_versions(reply_to)?
                        },

                        Ok(ChainRequest::QueryConnection { connection_id, height, reply_to }) => {
                            self.query_connection(connection_id, height, reply_to)?
                        },

                        Ok(ChainRequest::QueryChannel { port_id, channel_id, height, reply_to }) => {
                            self.query_channel(port_id, channel_id, height, reply_to)?
                        },

                        Ok(ChainRequest::ProvenClientState { client_id, height, reply_to }) => {
                            self.proven_client_state(client_id, height, reply_to)?
                        },

                        Ok(ChainRequest::ProvenConnection { connection_id, height, reply_to }) => {
                            self.proven_connection(connection_id, height, reply_to)?
                        },

                        Ok(ChainRequest::ProvenClientConsensus { client_id, consensus_height, height, reply_to }) => {
                            self.proven_client_consensus(client_id, consensus_height, height, reply_to)?
                        },

                        Ok(ChainRequest::BuildPacketProofs { packet_type, port_id, channel_id, sequence, height, reply_to }) => {
                            self.build_packet_proofs(packet_type, port_id, channel_id, sequence, height, reply_to)?
                        },

                        Ok(ChainRequest::QueryPacketCommitments { request, reply_to }) => {
                            self.query_packet_commitments(request, reply_to)?
                        },

                        Ok(ChainRequest::QueryUnreceivedPackets { request, reply_to }) => {
                            self.query_unreceived_packets(request, reply_to)?
                        },

                        Ok(ChainRequest::QueryPacketAcknowledgement { request, reply_to }) => {
                            self.query_packet_acknowledgements(request, reply_to)?
                        },

                        Ok(ChainRequest::QueryUnreceivedAcknowledgement { request, reply_to }) => {
                            self.query_unreceived_acknowledgement(request, reply_to)?
                        },

                        Ok(ChainRequest::QueryNextSequenceReceive { request, reply_to }) => {
                            self.query_next_sequence_receive(request, reply_to)?
                        },

                        Ok(ChainRequest::QueryPacketEventData { request, reply_to }) => {
                            self.query_txs(request, reply_to)?
                        },

                        Err(_e) => todo!(), // TODO: Handle error?
                    }
                },
            }
        }

        Ok(())
    }

    fn subscribe(&mut self, reply_to: ReplyTo<Subscription>) -> Result<(), Error> {
        let subscription = self.event_bus.subscribe();

        reply_to
            .send(Ok(subscription))
            .map_err(|e| Kind::Channel.context(e))?;

        Ok(())
    }

    fn send_msgs(
        &mut self,
        proto_msgs: Vec<prost_types::Any>,
        reply_to: ReplyTo<Vec<IbcEvent>>,
    ) -> Result<(), Error> {
        let result = self.chain.send_msgs(proto_msgs);

        reply_to
            .send(result)
            .map_err(|e| Kind::Channel.context(e))?;

        Ok(())
    }

    fn query_latest_height(&self, reply_to: ReplyTo<Height>) -> Result<(), Error> {
        let latest_height = self.chain.query_latest_height();

        reply_to
            .send(latest_height)
            .map_err(|e| Kind::Channel.context(e))?;

        Ok(())
    }

    fn get_minimal_set(
        &self,
        _from: Height,
        _to: Height,
        _reply_to: ReplyTo<Vec<AnyHeader>>,
    ) -> Result<(), Error> {
        todo!()
    }

    fn get_signer(&mut self, reply_to: ReplyTo<AccountId>) -> Result<(), Error> {
        let result = self.chain.get_signer();

        reply_to
            .send(result)
            .map_err(|e| Kind::Channel.context(e))?;

        Ok(())
    }

    fn get_key(&mut self, reply_to: ReplyTo<KeyEntry>) -> Result<(), Error> {
        let result = self.chain.get_key();

        reply_to
            .send(result)
            .map_err(|e| Kind::Channel.context(e))?;

        Ok(())
    }

    fn module_version(&self, port_id: PortId, reply_to: ReplyTo<String>) -> Result<(), Error> {
        let result = self.chain.query_module_version(&port_id);

        reply_to
            .send(Ok(result))
            .map_err(|e| Kind::Channel.context(e))?;

        Ok(())
    }

    fn build_header(
        &self,
        trusted_height: Height,
        target_height: Height,
        reply_to: ReplyTo<AnyHeader>,
    ) -> Result<(), Error> {
        let header = {
            // Get the light block at trusted_height from the chain.
            // TODO - it is possible that trusted_height is smaller than the current latest trusted
            // height and this results in error here.
            // Note: This happens if there are multiple on-chain clients at different latest heights
            let trusted_light_block = self.light_client.verify_to_target(trusted_height)?;

            // Get the light block at target_height from chain.
            let target_light_block = self.light_client.verify_to_target(target_height)?;

            let header = self
                .chain
                .build_header(trusted_light_block, target_light_block)?;

            Ok(header.wrap_any())
        };

        reply_to
            .send(header)
            .map_err(|e| Kind::Channel.context(e))?;

        Ok(())
    }

    /// Constructs a client state for the given height
    fn build_client_state(
        &self,
        height: Height,
        reply_to: ReplyTo<AnyClientState>,
    ) -> Result<(), Error> {
        let client_state = self
            .chain
            .build_client_state(height)
            .map(|cs| cs.wrap_any());

        reply_to
            .send(client_state)
            .map_err(|e| Kind::Channel.context(e))?;

        Ok(())
    }

    /// Constructs a consensus state for the given height
    fn build_consensus_state(
        &self,
        height: Height,
        reply_to: ReplyTo<AnyConsensusState>,
    ) -> Result<(), Error> {
        let latest_light_block = self.light_client.verify_to_target(height)?;

        let consensus_state = self
            .chain
            .build_consensus_state(latest_light_block)
            .map(|cs| cs.wrap_any());

        reply_to
            .send(consensus_state)
            .map_err(|e| Kind::Channel.context(e))?;

        Ok(())
    }

    fn build_connection_proofs_and_client_state(
        &self,
        message_type: ConnectionMsgType,
        connection_id: ConnectionId,
        client_id: ClientId,
        height: Height,
        reply_to: ReplyTo<(Option<AnyClientState>, Proofs)>,
    ) -> Result<(), Error> {
        let result = self.chain.build_connection_proofs_and_client_state(
            message_type,
            &connection_id,
            &client_id,
            height,
        );

        let result = result
            .map(|(opt_client_state, proofs)| (opt_client_state.map(|cs| cs.wrap_any()), proofs));

        reply_to
            .send(result)
            .map_err(|e| Kind::Channel.context(e))?;

        Ok(())
    }

    fn query_client_state(
        &self,
        client_id: ClientId,
        height: Height,
        reply_to: ReplyTo<AnyClientState>,
    ) -> Result<(), Error> {
        let client_state = self
            .chain
            .query_client_state(&client_id, height)
            .map(|cs| cs.wrap_any());

        reply_to
            .send(client_state)
            .map_err(|e| Kind::Channel.context(e))?;

        Ok(())
    }

    fn query_commitment_prefix(&self, reply_to: ReplyTo<CommitmentPrefix>) -> Result<(), Error> {
        let prefix = self.chain.query_commitment_prefix();

        reply_to
            .send(prefix)
            .map_err(|e| Kind::Channel.context(e))?;

        Ok(())
    }

    fn query_compatible_versions(&self, reply_to: ReplyTo<Vec<Version>>) -> Result<(), Error> {
        let versions = self.chain.query_compatible_versions();

        reply_to
            .send(versions)
            .map_err(|e| Kind::Channel.context(e))?;

        Ok(())
    }

    fn query_connection(
        &self,
        connection_id: ConnectionId,
        height: Height,
        reply_to: ReplyTo<ConnectionEnd>,
    ) -> Result<(), Error> {
        let connection_end = self.chain.query_connection(&connection_id, height);

        reply_to
            .send(connection_end)
            .map_err(|e| Kind::Channel.context(e))?;

        Ok(())
    }

    fn query_channel(
        &self,
        port_id: PortId,
        channel_id: ChannelId,
        height: Height,
        reply_to: ReplyTo<ChannelEnd>,
    ) -> Result<(), Error> {
        let result = self.chain.query_channel(&port_id, &channel_id, height);

        reply_to
            .send(result)
            .map_err(|e| Kind::Channel.context(e))?;

        Ok(())
    }

    fn proven_client_state(
        &self,
        client_id: ClientId,
        height: Height,
        reply_to: ReplyTo<(AnyClientState, MerkleProof)>,
    ) -> Result<(), Error> {
        let result = self
            .chain
            .proven_client_state(&client_id, height)
            .map(|(cs, mp)| (cs.wrap_any(), mp));

        reply_to
            .send(result)
            .map_err(|e| Kind::Channel.context(e))?;

        Ok(())
    }

    fn proven_connection(
        &self,
        connection_id: ConnectionId,
        height: Height,
        reply_to: ReplyTo<(ConnectionEnd, MerkleProof)>,
    ) -> Result<(), Error> {
        let result = self.chain.proven_connection(&connection_id, height);

        reply_to
            .send(result)
            .map_err(|e| Kind::Channel.context(e))?;

        Ok(())
    }

    fn proven_client_consensus(
        &self,
        client_id: ClientId,
        consensus_height: Height,
        height: Height,
        reply_to: ReplyTo<(AnyConsensusState, MerkleProof)>,
    ) -> Result<(), Error> {
        let result = self
            .chain
            .proven_client_consensus(&client_id, consensus_height, height)
            .map(|(cs, mp)| (cs.wrap_any(), mp));

        reply_to
            .send(result)
            .map_err(|e| Kind::Channel.context(e))?;

        Ok(())
    }

    fn build_channel_proofs(
        &self,
        port_id: PortId,
        channel_id: ChannelId,
        height: Height,
        reply_to: ReplyTo<Proofs>,
    ) -> Result<(), Error> {
        let result = self
            .chain
            .build_channel_proofs(&port_id, &channel_id, height);

        reply_to
            .send(result)
            .map_err(|e| Kind::Channel.context(e))?;

        Ok(())
    }

    fn build_packet_proofs(
        &self,
        packet_type: PacketMsgType,
        port_id: PortId,
        channel_id: ChannelId,
        sequence: Sequence,
        height: Height,
        reply_to: ReplyTo<(Vec<u8>, Proofs)>,
    ) -> Result<(), Error> {
        let result =
            self.chain
                .build_packet_proofs(packet_type, port_id, channel_id, sequence, height);

        reply_to
            .send(result)
            .map_err(|e| Kind::Channel.context(e))?;

        Ok(())
    }

    fn query_packet_commitments(
        &self,
        request: QueryPacketCommitmentsRequest,
        reply_to: ReplyTo<(Vec<PacketState>, Height)>,
    ) -> Result<(), Error> {
        let result = self.chain.query_packet_commitments(request);

        reply_to
            .send(result)
            .map_err(|e| Kind::Channel.context(e))?;

        Ok(())
    }

    fn query_unreceived_packets(
        &self,
        request: QueryUnreceivedPacketsRequest,
        reply_to: ReplyTo<Vec<u64>>,
    ) -> Result<(), Error> {
        let result = self.chain.query_unreceived_packets(request);

        reply_to
            .send(result)
            .map_err(|e| Kind::Channel.context(e))?;

        Ok(())
    }

    fn query_packet_acknowledgements(
        &self,
        request: QueryPacketAcknowledgementsRequest,
        reply_to: ReplyTo<(Vec<PacketState>, Height)>,
    ) -> Result<(), Error> {
        let result = self.chain.query_packet_acknowledgements(request);

        reply_to
            .send(result)
            .map_err(|e| Kind::Channel.context(e))?;

        Ok(())
    }

    fn query_unreceived_acknowledgement(
        &self,
        request: QueryUnreceivedAcksRequest,
        reply_to: ReplyTo<Vec<u64>>,
    ) -> Result<(), Error> {
        let result = self.chain.query_unreceived_acknowledgements(request);

        reply_to
            .send(result)
            .map_err(|e| Kind::Channel.context(e))?;

        Ok(())
    }

    fn query_next_sequence_receive(
        &self,
        request: QueryNextSequenceReceiveRequest,
        reply_to: ReplyTo<Sequence>,
    ) -> Result<(), Error> {
        let result = self.chain.query_next_sequence_receive(request);

        reply_to
            .send(result)
            .map_err(|e| Kind::Channel.context(e))?;

        Ok(())
    }

    fn query_txs(
        &self,
<<<<<<< HEAD
        request: QueryTxRequest,
        reply_to: ReplyTo<Vec<IBCEvent>>,
=======
        request: QueryPacketEventDataRequest,
        reply_to: ReplyTo<Vec<IbcEvent>>,
>>>>>>> d3d49be4
    ) -> Result<(), Error> {
        let result = self.chain.query_txs(request);

        reply_to
            .send(result)
            .map_err(|e| Kind::Channel.context(e))?;

        Ok(())
    }
}<|MERGE_RESOLUTION|>--- conflicted
+++ resolved
@@ -5,31 +5,24 @@
 use tendermint::account::Id as AccountId;
 use tokio::runtime::Runtime as TokioRuntime;
 
-use ibc::ics02_client::client_consensus::{AnyConsensusState, ConsensusState};
-use ibc::ics02_client::client_header::AnyHeader;
-use ibc::ics02_client::client_state::{AnyClientState, ClientState};
-use ibc::ics04_channel::packet::{PacketMsgType, Sequence};
-use ibc::query::QueryTxRequest;
 use ibc::{
-<<<<<<< HEAD
-    events::IBCEvent,
-    ics02_client::client_header::Header,
-=======
     events::IbcEvent,
     ics02_client::{
-        client_def::{AnyClientState, AnyConsensusState, AnyHeader},
-        header::Header,
-        state::{ClientState, ConsensusState},
+        client_consensus::{AnyConsensusState, ConsensusState},
+        client_header::AnyHeader,
+        client_header::Header,
+        client_state::{AnyClientState, ClientState},
     },
->>>>>>> d3d49be4
     ics03_connection::connection::ConnectionEnd,
     ics03_connection::version::Version,
     ics04_channel::channel::ChannelEnd,
+    ics04_channel::packet::{PacketMsgType, Sequence},
     ics23_commitment::commitment::CommitmentPrefix,
     ics24_host::identifier::ChannelId,
     ics24_host::identifier::PortId,
     ics24_host::identifier::{ClientId, ConnectionId},
     proofs::Proofs,
+    query::QueryTxRequest,
     Height,
 };
 use ibc_proto::ibc::core::channel::v1::{
@@ -687,13 +680,8 @@
 
     fn query_txs(
         &self,
-<<<<<<< HEAD
         request: QueryTxRequest,
-        reply_to: ReplyTo<Vec<IBCEvent>>,
-=======
-        request: QueryPacketEventDataRequest,
         reply_to: ReplyTo<Vec<IbcEvent>>,
->>>>>>> d3d49be4
     ) -> Result<(), Error> {
         let result = self.chain.query_txs(request);
 
