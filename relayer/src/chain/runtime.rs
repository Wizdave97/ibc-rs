--- conflicted
+++ resolved
@@ -219,15 +219,11 @@
                             self.get_signer(reply_to)?
                         }
 
-<<<<<<< HEAD
-                        Ok(ChainRequest::GetKey { reply_to }) => {
-=======
                         Ok(ChainRequest::Config { reply_to }) => {
                             self.get_config(reply_to)?
                         }
 
-                        Ok(ChainRequest::Key { reply_to }) => {
->>>>>>> 53334d88
+                        Ok(ChainRequest::GetKey { reply_to }) => {
                             self.get_key(reply_to)?
                         }
 
