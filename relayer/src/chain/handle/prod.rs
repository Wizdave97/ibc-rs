--- conflicted
+++ resolved
@@ -10,12 +10,7 @@
 use ibc::ics04_channel::packet::{PacketMsgType, Sequence};
 use ibc::query::QueryTxRequest;
 use ibc::{
-<<<<<<< HEAD
-    events::IBCEvent,
-=======
     events::IbcEvent,
-    ics02_client::client_def::{AnyClientState, AnyConsensusState, AnyHeader},
->>>>>>> d3d49be4
     ics03_connection::connection::ConnectionEnd,
     ics03_connection::version::Version,
     ics04_channel::channel::ChannelEnd,
@@ -301,11 +296,7 @@
         self.send(|reply_to| ChainRequest::QueryUnreceivedAcknowledgement { request, reply_to })
     }
 
-<<<<<<< HEAD
-    fn query_txs(&self, request: QueryTxRequest) -> Result<Vec<IBCEvent>, Error> {
-=======
-    fn query_txs(&self, request: QueryPacketEventDataRequest) -> Result<Vec<IbcEvent>, Error> {
->>>>>>> d3d49be4
+    fn query_txs(&self, request: QueryTxRequest) -> Result<Vec<IbcEvent>, Error> {
         self.send(|reply_to| ChainRequest::QueryPacketEventData { request, reply_to })
     }
 }