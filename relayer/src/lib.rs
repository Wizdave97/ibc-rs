#![forbid(unsafe_code)]
#![deny(
    // warnings,
    // missing_docs,
    trivial_casts,
    trivial_numeric_casts,
    unused_import_braces,
    unused_qualifications,
    rust_2018_idioms
)]
#![allow(dead_code, unreachable_code, unused_imports, unused_variables)]

//! IBC Relayer implementation

pub mod auth;
pub mod chain;
pub mod channel;
pub mod client;
pub mod config;
<<<<<<< HEAD
pub mod keyring;
=======
pub mod connection;
>>>>>>> bcbefaaa
pub mod error;
pub mod event_handler;
pub mod event_monitor;
pub mod foreign_client;
pub mod link;
pub mod msgs;
pub mod tx;
pub mod util;
pub mod keys;<|MERGE_RESOLUTION|>--- conflicted
+++ resolved
@@ -17,11 +17,8 @@
 pub mod channel;
 pub mod client;
 pub mod config;
-<<<<<<< HEAD
+pub mod connection;
 pub mod keyring;
-=======
-pub mod connection;
->>>>>>> bcbefaaa
 pub mod error;
 pub mod event_handler;
 pub mod event_monitor;
